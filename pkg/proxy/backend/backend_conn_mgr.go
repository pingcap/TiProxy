--- conflicted
+++ resolved
@@ -67,8 +67,6 @@
 	to   string
 }
 
-<<<<<<< HEAD
-=======
 const (
 	statusConnected int32 = iota
 	statusHandshaked
@@ -77,9 +75,6 @@
 	statusClosed
 )
 
-type backendIOGetter func(ctx ConnContext, auth *Authenticator, resp *pnet.HandshakeResp) (*pnet.PacketIO, error)
-
->>>>>>> 16499793
 // BackendConnManager migrates a session from one BackendConnection to another.
 //
 // The signal processing goroutine tries to migrate the session once it receives a signal.
@@ -130,46 +125,6 @@
 		signalReceived: make(chan signalType, signalTypeNums),
 		redirectResCh:  make(chan *redirectResult, 1),
 	}
-<<<<<<< HEAD
-=======
-	mgr.getBackendIO = func(ctx ConnContext, auth *Authenticator, resp *pnet.HandshakeResp) (*pnet.PacketIO, error) {
-		r, err := handshakeHandler.GetRouter(ctx, resp)
-		if err != nil {
-			return nil, err
-		}
-		// wait for initialize
-		bctx, cancel := context.WithTimeout(context.Background(), 5*time.Second)
-		addr, err := backoff.RetryNotifyWithData(
-			func() (string, error) {
-				addr, err := r.Route(mgr)
-				if !errors.Is(err, router.ErrNoInstanceToSelect) {
-					return addr, backoff.Permanent(err)
-				}
-				return addr, err
-			},
-			backoff.WithContext(backoff.NewConstantBackOff(200*time.Millisecond), bctx),
-			func(err error, d time.Duration) {
-				mgr.handshakeHandler.OnHandshake(ctx, "", err)
-			},
-		)
-		cancel()
-		if err != nil {
-			return nil, err
-		}
-
-		mgr.logger.Info("found", zap.String("addr", addr))
-		mgr.backendConn = NewBackendConnection(addr)
-		if err := mgr.backendConn.Connect(); err != nil {
-			mgr.handshakeHandler.OnHandshake(ctx, addr, err)
-			return nil, err
-		}
-
-		mgr.connStatus.Store(statusConnected)
-		auth.serverAddr = addr
-		backendIO := mgr.backendConn.PacketIO()
-		return backendIO, nil
-	}
->>>>>>> 16499793
 	return mgr
 }
 
@@ -233,6 +188,7 @@
 	}
 
 	auth.serverAddr = addr
+	mgr.connStatus.Store(statusConnected)
 	return mgr.backendConn.PacketIO(), nil
 }
 
