// Copyright 2022 PingCAP, Inc.
//
// Licensed under the Apache License, Version 2.0 (the "License");
// you may not use this file except in compliance with the License.
// You may obtain a copy of the License at
//
//     http://www.apache.org/licenses/LICENSE-2.0
//
// Unless required by applicable law or agreed to in writing, software
// distributed under the License is distributed on an "AS IS" BASIS,
// WITHOUT WARRANTIES OR CONDITIONS OF ANY KIND, either express or implied.
// See the License for the specific language governing permissions and
// limitations under the License.

package backend

import (
	"github.com/pingcap/TiProxy/lib/util/errors"
	"github.com/pingcap/TiProxy/pkg/manager/namespace"
	"github.com/pingcap/TiProxy/pkg/manager/router"
	pnet "github.com/pingcap/TiProxy/pkg/proxy/net"
)

type contextKey string

func (k contextKey) String() string {
	return "handler context key " + string(k)
}

// Context keys.
var (
	ContextKeyClientAddr contextKey = "client_addr"
)

var _ HandshakeHandler = (*DefaultHandshakeHandler)(nil)

type ConnContext interface {
	SetValue(key, val any)
	Value(key any) any
}

type HandshakeHandler interface {
	HandleHandshakeResp(ctx ConnContext, resp *pnet.HandshakeResp) error
	GetRouter(ctx ConnContext, resp *pnet.HandshakeResp) (router.Router, error)
<<<<<<< HEAD
	Close() error
=======
	OnConnClose(ctx ConnContext) error
	GetCapability() pnet.Capability
>>>>>>> 1a5316da
}

type DefaultHandshakeHandler struct {
	nsManager *namespace.NamespaceManager
}

func NewDefaultHandshakeHandler(nsManager *namespace.NamespaceManager) *DefaultHandshakeHandler {
	return &DefaultHandshakeHandler{
		nsManager: nsManager,
	}
}

func (handler *DefaultHandshakeHandler) HandleHandshakeResp(ConnContext, *pnet.HandshakeResp) error {
	return nil
}

func (handler *DefaultHandshakeHandler) GetRouter(ctx ConnContext, resp *pnet.HandshakeResp) (router.Router, error) {
	ns, ok := handler.nsManager.GetNamespaceByUser(resp.User)
	if !ok {
		ns, ok = handler.nsManager.GetNamespace("default")
	}
	if !ok {
		return nil, errors.New("failed to find a namespace")
	}
	return ns.GetRouter(), nil
}

<<<<<<< HEAD
func (handler *DefaultHandshakeHandler) Close() error {
	return nil
=======
func (handler *DefaultHandshakeHandler) OnConnClose(ConnContext) error {
	return nil
}

func (handler *DefaultHandshakeHandler) GetCapability() pnet.Capability {
	return SupportedServerCapabilities
>>>>>>> 1a5316da
}<|MERGE_RESOLUTION|>--- conflicted
+++ resolved
@@ -42,12 +42,8 @@
 type HandshakeHandler interface {
 	HandleHandshakeResp(ctx ConnContext, resp *pnet.HandshakeResp) error
 	GetRouter(ctx ConnContext, resp *pnet.HandshakeResp) (router.Router, error)
-<<<<<<< HEAD
-	Close() error
-=======
 	OnConnClose(ctx ConnContext) error
 	GetCapability() pnet.Capability
->>>>>>> 1a5316da
 }
 
 type DefaultHandshakeHandler struct {
@@ -75,15 +71,10 @@
 	return ns.GetRouter(), nil
 }
 
-<<<<<<< HEAD
-func (handler *DefaultHandshakeHandler) Close() error {
-	return nil
-=======
 func (handler *DefaultHandshakeHandler) OnConnClose(ConnContext) error {
 	return nil
 }
 
 func (handler *DefaultHandshakeHandler) GetCapability() pnet.Capability {
 	return SupportedServerCapabilities
->>>>>>> 1a5316da
 }